import { ApiError } from '@omnicar/sam-types'

export interface IJsonStatus<T, E> {
  data?: T
  errorData?: E
  networkError?: networkError
  statusCode?: number
}
export type networkError = 'timeout' | 'other'
export type httpType = 'GET' | 'POST' | 'PUT' | 'PATCH' | 'DELETE'

export interface IExtraHeader {
  key: string
  value: string
}

export interface IRequestBasicParams<B = any> {
  body?: B
  extraHeaders?: IExtraHeader[]
  method?: httpType
  jsonRequest?: boolean
  jsonResponse?: boolean
  url: string
}

export interface IValidStatusCode {
  validStatusCodes?: number[]
  validStatusCodeStart?: number
  validStatusCodeEnd?: number
}

export type IRequestParams<B> = IRequestBasicParams<B> & IValidStatusCode

const defaultRequestParams = {
  method: 'GET',
  jsonRequest: true,
  jsonResponse: true,
  validStatusCodeStart: 200,
  validStatusCodeEnd: 299,
  timeout: 10000,
}

/**
 * Sends a standard request, and handles JSON parsing and response mapping to IJSonStatus
 * If the IJsonStatus data is defined, it means the request was successful.
 * If the networkError is set it means a network error happened.
 * If data is undefined, and networkError is unset, errorData will be defined
 * T is the expected type to be returned on success, E the expected type on errors
 * @param url Full path for request - example: https://github.com/api/test
 * @param method Http method to use (one of httpType)
 * @param body Optional body for POST requests
 * @param extraHeaders Optional extra headers to add
 * @param nonJsonRequest Optional boolean whether this is not a boolean request. Defaults to JSON - set this to true to omit json headers
 * @param validStatusCodes Optional array of HTTP status codes to consider success. Default is 200 - 299
 * @return IJsonStatus object with the parsed data or error
 */
export function requestJson<T, E, B = Object>(
  requestParams: IRequestParams<B>,
): Promise<IJsonStatus<T, E>> {
  const processedParams = { ...defaultRequestParams, ...requestParams }
  const {
    url,
    method,
    body,
    extraHeaders,
    jsonResponse,
    jsonRequest,
    validStatusCodes,
    validStatusCodeStart,
    validStatusCodeEnd,
    timeout,
  } = processedParams
  const statusResponse: IJsonStatus<T, E> = {}
  const headers = new Headers()
  if (jsonRequest) {
    // Add default JSON headers
    headers.append('Content-Type', 'application/json')
  }
  if (jsonResponse) {
    headers.append('Accept', 'application/json')
    // Add default JSON headers
  }
  if (extraHeaders) {
    extraHeaders.map(h => headers.append(h.key, h.value))
  }
  const params: RequestInit = {
    method,
    headers,
  }
  if (
    body &&
    (method === 'POST' || method === 'PATCH' || method === 'DELETE')
  ) {
    params.body = JSON.stringify(body)
  }

  return Promise.race([
    fetch(url, params),
    // this promise will never resolve!
    new Promise((_, reject) =>
      setTimeout(() => {
<<<<<<< HEAD
        const err: networkError = 'timeout'
=======
        const err: ApiError = { message: 'GENERIC_NETWORK_TIMEOUT' }
>>>>>>> 178807f6
        reject(err)
      }, timeout),
    ),
  ])
    .then((res: {} | Response) => {
      // response will always be type 'Response'
      const response = res as Response
      statusResponse.statusCode = response.status

      if (jsonResponse) {
        return response.json()
      } else {
        return response
      }
    })
    .then((json: T | E) => {
      // Allow expecting something other than 200s
      const validStatusCode = isValidStatusCode(statusResponse.statusCode!, {
        validStatusCodes,
        validStatusCodeStart,
        validStatusCodeEnd,
      })
      if (validStatusCode) {
        // Success - type is T
        statusResponse.data = json as T
      } else {
        // Error - type is ApiError
        statusResponse.errorData = json as E
      }
      return statusResponse
    })
    .catch((err: E) => {
<<<<<<< HEAD
      if (isNetworkError(err)) {
        statusResponse.networkError = err
      } else {
        statusResponse.errorData = err
      }
=======
      // For now we assume all errors are network errors. They could potentially be JSON parsing errors as well
      statusResponse.networkError = true
      statusResponse.errorData = err
>>>>>>> 178807f6

      return statusResponse
    })
}

/**
 * Check if error is of type networkError
 * @param err Error
 */
const isNetworkError = (err: any): err is networkError => {
  return err === 'timeout' || err === 'other'
}

const isValidStatusCode = (
  statusCode: number,
  validation: IValidStatusCode,
) => {
  const {
    validStatusCodes,
    validStatusCodeStart,
    validStatusCodeEnd,
  } = validation
  if (validStatusCodes) {
    return validStatusCodes.find(sc => sc === statusCode) !== undefined
  }
  if (validStatusCodeStart && validStatusCodeEnd) {
    return (
      statusCode >= validStatusCodeStart && statusCode <= validStatusCodeEnd
    )
  }
  return false
}<|MERGE_RESOLUTION|>--- conflicted
+++ resolved
@@ -1,5 +1,3 @@
-import { ApiError } from '@omnicar/sam-types'
-
 export interface IJsonStatus<T, E> {
   data?: T
   errorData?: E
@@ -99,11 +97,7 @@
     // this promise will never resolve!
     new Promise((_, reject) =>
       setTimeout(() => {
-<<<<<<< HEAD
         const err: networkError = 'timeout'
-=======
-        const err: ApiError = { message: 'GENERIC_NETWORK_TIMEOUT' }
->>>>>>> 178807f6
         reject(err)
       }, timeout),
     ),
@@ -136,26 +130,16 @@
       return statusResponse
     })
     .catch((err: E) => {
-<<<<<<< HEAD
       if (isNetworkError(err)) {
         statusResponse.networkError = err
       } else {
         statusResponse.errorData = err
       }
-=======
-      // For now we assume all errors are network errors. They could potentially be JSON parsing errors as well
-      statusResponse.networkError = true
-      statusResponse.errorData = err
->>>>>>> 178807f6
 
       return statusResponse
     })
 }
 
-/**
- * Check if error is of type networkError
- * @param err Error
- */
 const isNetworkError = (err: any): err is networkError => {
   return err === 'timeout' || err === 'other'
 }
